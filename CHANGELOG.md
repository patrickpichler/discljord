# Change Log
All notable changes to this project will be documented in this file. This change log follows the conventions of [keepachangelog.com](http://keepachangelog.com/).
Discljord follows semantic versioning.

## [Unreleased]
### Added
<<<<<<< HEAD
 - Support for get current application information endpoint
=======
 - Namespace with functions for validating if a user has a given permission
>>>>>>> 670551ff
 - Middleware to cache information that Discord sends during events
 - Function to create an event handler which dispatches to functions based on event type
 - Middleware for filtering out messages from bots
 - Middleware for making event streams transducible (somewhat redundant with the channel having a transducer)
 - Middleware for mapping and filtering
 - Middleware to concat handlers
 - Middleware for event handlers
 - Message formatting utilities including functions to create mentions, Markdown styling and user tags (User#1234)

### Changed
 - Gateway connections now use zlib transport compression

## [1.0.0] - 2020-06-27
### Added
 - Support for user-level shard control (enabling distributed bots)

### Changed
 - Logging library from `taoensso.timbre` to `clojure.tools.logging`
 - Minimum reconnect time for a single shard reduced to 0 seconds

### Fixed
 - Bots will not try to resume
 - Buffer size for bots is too small for large servers
 - Reflection warnings
 - Multiple bots in the same JVM have identify rate limits interfere with each other
 - Instrumenting `message-pump!` calls the function repeatedly
 - Instrumenting calls to all functions raises internal errors
 - Resumes do not reset the retry count
 - Direct memory leak when reconnects occur (for real this time)

## [0.2.9] - 2020-06-18
### Added
 - Support for doing a parking take on the promises returned from all REST endpoint functions
 - Support for removing all reactions of a given emoji from a message
 - Support for stream-like data in `discljord.messaging/create-message!`

### Fixed
 - Messages arrive out of order when rate limits are hit
 - Gateway communication started while a shard is disconnected crashes discljord
 - Spec for embeds had incorrect type for embed field values
 - Direct memory leak when reconnects occur

### Removed
 - Dependency on `com.rpl.specter`

## [0.2.8] - 2020-04-13
### Added
 - Support for audit log reasons on all requests made with `discljord.messaging`
 - Support for gateway intents
 - Support for allowed-mentions in `discljord.messaging/execute-webhook!` payload
 - Support for allowed-mentions in `discljord.messaging/create-message!` payload

### Changed
 - `discljord.messaging/execute-webhook!` had its parameters moved to optional ones

### Fixed
 - Invalid payload for bulk-message-delete requests
 - User-requested disconnect does not send a `:disconnect` event
 - Websocket clients of closed websockets were not stopped
 - `discljord.messaging/execute-webhook!` was unable to send files
 - Documentation for create-message! saying file sharing was not implemented

## [0.2.7] - 2020-02-24
### Fixed
 - `:disconnect` event no longer sent when bot shuts down

## [0.2.6] - 2020-02-24
### Fixed
 - Bots are unable to disconnect properly
 - Bots fail to reconnect after spending time with internet unavailable

## Deprecated
 - `discljord.util/*enable-logging*`, prefer directly interacting with timbre
 - `discljord.util/set-logging-level!`, prefer directly interacting with timbre

## Upgraded
 - gniazdo version

## [0.2.5] - 2019-05-27
### Added
 - Support for the Watching activity type
 - Support for pass-through activity types in case discljord doesn't support them all
 - Audit log reason for modify-guild (this is a framework to add this to all other requests which it would be applicable to)

### Fixed
 - Incorrect URL used for http api
 - remove-guild-member-role! makes a DELETE to /memebers instead of /members

## [0.2.4] - 2019-03-24
### Fixed
 - NullPointerException in rare case when dealing with rate limits
 - Rate-limit decreased by one compared to what it should be if always recieve headers
 - SSLContext endpoint identification algorithm warning
 - Deprecated method send-message! broke

## [0.2.3] - 2019-03-01
### Fixed
 - discljord.events not loading properly due to removed dependency for clojure.tools.logging

## [0.2.2] - 2019-03-01
### Fixed
 - http-kit HTTP requests would break on java 11

### Removed
 - Unnecessary dependency on clojure.tools.logging

## [0.2.1] - 2019-02-27
### Changed
 - Spec for files to be used with create-message! now requires a file rather than any?

### Fixed
 - Rate limit handling now accounts for server drift

## [0.2.0] - 2019-02-26
### Added
 - Changelog
 - Logging about retries during connections
 - Request :guild-members-chunk events
 - Ability to update bot's status on Discord
 - Ability to update bot's voice state on Discord
 - Support for re-sharding a bot as it grows
 - Docstrings for many namespaces
 - Support for tts in messages
 - New HTTP endpoint support (all)
 - Logging when unable to recieve gateway information
 - Support for embeds (with attachments)
 - Support for sending files
 
### Changed
 - Moved many functions from `discljord.connections` to an implementation namespace
 - Added new `create-message!` function to replace `send-message!`
 - Exchanged logging framework from log4j to timbre
 
### Fixed
 - Improper handling of rate limits when none is found
 - Bot no longer starts when out of identify packets for shards
 
### Depricated
 - `send-message!` function

### Removed
 - Uberjar profile in Leiningen
 
## [0.1.7] - 2019-01-13
### Fixed
 - README.md example bots
 
## [0.1.6] - 2018-10-02
### Added
 - log4j backend for `core.tools.logging`
 - discljord log4j configuration
 - deps.edn file to allow use with tools.deps projects
 - README section on Java 9 and later

### Removed
 - Unnecessary JVM options
 
## [0.1.5] - 2018-09-25
### Added
 - Buffer size for shards can now be specified by users

### Changed
 - Buffers now grow by 100k bytes on 1009 stop codes, rather than being set to a static 500k bytes

### Fixed
 - Removed unneeded dependency
 - No default buffer size provided
 - Buffer size not properly set on client
 
## [0.1.4] - 2018-09-25 
### Fixed
 - Incorrect spec on function `connect-bot!`
 - Exception thrown by shards due to atoms not being associative data structures
 
## [0.1.3] - 2018-09-24 
### Fixed
 - README installation lacked group ID
 
## [0.1.2] - 2018-09-24 
### Added
 - Group ID to Maven artifact
 - Disconnects with stop code 1009 now reconnect with larger buffers
 - Can now set flag so that the bot will not try to reconnect when it disconnects
 - Function to disconnect all shards in a bot
 - Exception handling in default message pump in `discljord.events`
 
### Changed
 - `handle-disconnect!` now takes the shard state
 - `connect-shard!` now returns a tuple of atoms, first is the connection, second is shard state

## [0.1.1] - 2018-09-23
### Fixed
 - Incorrect README version
 
### Removed
 - Example DSL code
 - `user` namespace

## [0.1.0] - 2018-09-23
### Added
 - Connection process
 - Shard handling
 - Messaging process
 - Copyright notice in README
 - Proper description for project
 - Set up deployment
 
### Changed
 - README follows new API
 - Project name from `discljord-functional` to `discljord` 

[Unreleased]: https://github.com/IGJoshua/discljord/compare/1.0.0..develop
[1.0.0]: https://github.com/IGJoshua/discljord/compare/0.2.9..1.0.0
[0.2.9]: https://github.com/IGJoshua/discljord/compare/0.2.8..0.2.9
[0.2.8]: https://github.com/IGJoshua/discljord/compare/0.2.7..0.2.8
[0.2.7]: https://github.com/IGJoshua/discljord/compare/0.2.6..0.2.7
[0.2.6]: https://github.com/IGJoshua/discljord/compare/0.2.5..0.2.6
[0.2.5]: https://github.com/IGJoshua/discljord/compare/0.2.4..0.2.5
[0.2.4]: https://github.com/IGJoshua/discljord/compare/0.2.3..0.2.4
[0.2.3]: https://github.com/IGJoshua/discljord/compare/0.2.2..0.2.3
[0.2.2]: https://github.com/IGJoshua/discljord/compare/0.2.1..0.2.2
[0.2.1]: https://github.com/IGJoshua/discljord/compare/0.2.0..0.2.1
[0.2.0]: https://github.com/IGJoshua/discljord/compare/0.1.7..0.2.0
[0.1.7]: https://github.com/IGJoshua/discljord/compare/0.1.6..0.1.7
[0.1.6]: https://github.com/IGJoshua/discljord/compare/0.1.5..0.1.6
[0.1.5]: https://github.com/IGJoshua/discljord/compare/0.1.4..0.1.5
[0.1.4]: https://github.com/IGJoshua/discljord/compare/0.1.3..0.1.4
[0.1.3]: https://github.com/IGJoshua/discljord/compare/0.1.2..0.1.3
[0.1.2]: https://github.com/IGJoshua/discljord/compare/0.1.1..0.1.2
[0.1.1]: https://github.com/IGJoshua/discljord/compare/0.1.0..0.1.1
[0.1.0]: https://github.com/IGJoshua/discljord/compare/aa53670762bd6c5ecc35081115b438699be24077...0.1.0<|MERGE_RESOLUTION|>--- conflicted
+++ resolved
@@ -4,11 +4,8 @@
 
 ## [Unreleased]
 ### Added
-<<<<<<< HEAD
+ - Namespace with functions for validating if a user has a given permission
  - Support for get current application information endpoint
-=======
- - Namespace with functions for validating if a user has a given permission
->>>>>>> 670551ff
  - Middleware to cache information that Discord sends during events
  - Function to create an event handler which dispatches to functions based on event type
  - Middleware for filtering out messages from bots
